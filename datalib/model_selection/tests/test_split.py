--- conflicted
+++ resolved
@@ -1,7 +1,6 @@
 """Test the split module"""
 import numpy as np
 import pytest
-import warnings
 
 from sklearn.utils._testing import ignore_warnings
 from sklearn.utils.validation import _num_samples
@@ -27,9 +26,10 @@
         assert n_splits_expected[i] == splitter.get_n_splits(X, y, groups)
 
         # Test if the cross-validator works as expected even if
-                # the data is 1d
+        # the data is 1d
         np.testing.assert_equal(
-            list(splitter.split(X, y, groups)), list(splitter.split(X_1d, y, groups))
+            list(splitter.split(X, y, groups)),
+            list(splitter.split(X_1d, y, groups))
         )
 
         # Test if the repr works without any errors
@@ -90,23 +90,12 @@
         iterations += 1
         collected_test_samples.update(test)
 
-<<<<<<< HEAD
-def test_split_valueerrors():
-    # Error when number of folds is <= 1
-    with pytest.raises(ValueError):
-        BootstrapSplit(n_splits = 0)
-
-    # When n_splits is not integer:
-    with pytest.raises(ValueError):
-        BootstrapSplit(n_splits = 1.5)
-=======
->>>>>>> 7368bbc7
 
 def test_split_indices():
     """Check all indices are returned in the test folds
     """
     X1 = np.ones(18)
-    boot = BootstrapSplit(n_splits = 3)
+    boot = BootstrapSplit(n_splits=3)
     check_cv_coverage(boot, X1, y=None, groups=None, expected_n_splits=3)
 
     # Check all indices are returned in the test folds even when equal-sized
@@ -122,8 +111,8 @@
 def test_split_valueerrors():
     # Error when number of folds is <= 1
     with pytest.raises(ValueError):
-        BootstrapSplit(n_splits = 0)
+        BootstrapSplit(n_splits=0)
 
     # When n_splits is not integer:
     with pytest.raises(ValueError):
-        BootstrapSplit(n_splits = 1.5)
+        BootstrapSplit(n_splits=1.5)